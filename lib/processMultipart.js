--- conflicted
+++ resolved
@@ -25,7 +25,6 @@
 module.exports = (options, req, res, next) => {
   req.files = null;
 
-<<<<<<< HEAD
   const cleanups = [];
   req.on('aborted', () => {
     cleanups.forEach(cleanup => {
@@ -33,10 +32,6 @@
 	})
   });
 
-  // Build busboy options and init busboy instance.
-  let busboyOptions = buildOptions(options, {headers: req.headers});
-  let busboy = new Busboy(busboyOptions);
-=======
   // Build busboy options and init busboy instance.
   const busboyOptions = buildOptions(options, { headers: req.headers });
   const busboy = new Busboy(busboyOptions);
@@ -47,23 +42,16 @@
     res.writeHead(code || 400, { Connection: 'close' });
     res.end(reason || 'Bad Request');
   };
->>>>>>> b763e919
 
   // Build multipart req.body fields
   busboy.on('field', (field, val) => req.body = buildFields(req.body, field, val));
 
   // Build req.files fields
   busboy.on('file', (field, file, name, encoding, mime) => {
-    // Define upload timer settings
-    let uploadTimer = null;
-    const timeout = options.uploadTimeout;
     // Decode file name if uriDecodeFileNames option set true.
     const filename = uriDecodeFileName(options, name);
-<<<<<<< HEAD
 
-=======
     // Define methods and handlers for upload process.
->>>>>>> b763e919
     const {dataHandler, getFilePath, getFileSize, getHash, complete, cleanup} = options.useTempFiles
       ? tempFileHandler(options, field, filename) // Upload into temporary file.
       : memHandler(options, field, filename);     // Upload into RAM.
@@ -72,8 +60,6 @@
 
     file.on('limit', () => {
       debugLog(options, `Size limit reached for ${field}->${filename}, bytes:${getFileSize()}`);
-      // Reset upload timer in case of file limit reached.
-      clearTimeout(uploadTimer);
       // Run a user defined limit handler if it has been set.
       if (isFunc(options.limitHandler)) return options.limitHandler(req, res, next);
       // Close connection with 413 code and do cleanup if abortOnLimit set(default: false).
@@ -84,22 +70,11 @@
       }
     });
 
-    file.on('data', (data) => {
-      // Reset and set new upload timer each time when new data came.
-      clearTimeout(uploadTimer);
-      uploadTimer = setTimeout(() => {
-        debugLog(options, `Upload timeout ${field}->${filename}, bytes:${getFileSize()}`);
-        cleanup();
-      }, timeout);
-      // Handle new piece of data.
-      dataHandler(data);
-    });
+    file.on('data', dataHandler);
 
     file.on('end', () => {
       // Debug logging for a new file upload.
       debugLog(options, `Upload finished ${field}->${filename}, bytes:${getFileSize()}`);
-      // Reset upload timer in case of end event.
-      clearTimeout(uploadTimer);
       // Add file instance to the req.files
       req.files = buildFields(req.files, field, fileFactory({
         buffer: complete(),
@@ -114,8 +89,6 @@
     });
 
     file.on('error', (err) => {
-      // Reset upload timer in case of errors.
-      clearTimeout(uploadTimer);
       debugLog(options, `Error ${field}->${filename}, bytes:${getFileSize()}, error:${err}`);
       cleanup();
       next();
