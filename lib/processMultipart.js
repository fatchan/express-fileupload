--- conflicted
+++ resolved
@@ -1,15 +1,12 @@
 const Busboy = require('busboy');
 const fileFactory = require('./fileFactory');
-<<<<<<< HEAD
 const {
   getTempFilePath,
   complete,
   cleanupStream,
   tempFileHandler
 } = require('./tempFileHandler');
-=======
 const processNested = require('./processNested');
->>>>>>> 69661161
 
 /**
  * Processes multipart request
