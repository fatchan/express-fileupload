const Busboy = require('busboy');
const fileFactory = require('./fileFactory');
const memHandler = require('./memHandler');
const tempFileHandler = require('./tempFileHandler');
const processNested = require('./processNested');
const {
  isFunc,
  debugLog,
  buildFields,
  buildOptions,
  parseFileName
} = require('./utilities');

/**
 * Processes multipart request
 * Builds a req.body object for fields
 * Builds a req.files object for files
 * @param  {Object}   options expressFileupload and Busboy options
 * @param  {Object}   req     Express request object
 * @param  {Object}   res     Express response object
 * @param  {Function} next    Express next method
 * @return {void}
 */
module.exports = (options, req, res, next) => {
  req.files = null;

  const cleanups = [];
  req.on('aborted', () => {
    cleanups.forEach(cleanup => {
      cleanup();
	})
  });

  // Build busboy options and init busboy instance.
  const busboyOptions = buildOptions(options, { headers: req.headers });
  const busboy = new Busboy(busboyOptions);

  // Close connection with specified reason and http code, default: 400 Bad Request.
  const closeConnection = (code, reason) => {
    req.unpipe(busboy);
    res.writeHead(code || 400, { Connection: 'close' });
    res.end(reason || 'Bad Request');
  };

  // Build multipart req.body fields
  busboy.on('field', (field, val) => req.body = buildFields(req.body, field, val));

  // Build req.files fields
  busboy.on('file', (field, file, name, encoding, mime) => {
    // Parse file name(cutting huge names, decoding, etc..).
    const filename = parseFileName(options, name);
    // Define methods and handlers for upload process.
    const {dataHandler, getFilePath, getFileSize, getHash, complete, cleanup} = options.useTempFiles
      ? tempFileHandler(options, field, filename) // Upload into temporary file.
      : memHandler(options, field, filename);     // Upload into RAM.
    // Define upload timer settings and clear/set functions.
    let uploadTimer = null;
    const timeout = options.uploadTimeout;
    const clearUploadTimer = () => clearTimeout(uploadTimer);
    const setUploadTimer = () => {
      clearUploadTimer();
      uploadTimer = setTimeout(() => {
        debugLog(options, `Upload timeout ${field}->${filename}, bytes:${getFileSize()}`);
        cleanup();
      }, timeout);
    };

	cleanups.push(cleanup);

    file.on('limit', () => {
      debugLog(options, `Size limit reached for ${field}->${filename}, bytes:${getFileSize()}`);
<<<<<<< HEAD
=======
      // Reset upload timer in case of file limit reached.
      clearUploadTimer();
>>>>>>> 3380390b
      // Run a user defined limit handler if it has been set.
      if (isFunc(options.limitHandler)) return options.limitHandler(req, res, next);
      // Close connection with 413 code and do cleanup if abortOnLimit set(default: false).
      if (options.abortOnLimit) {
        debugLog(options, `Aborting upload because of size limit ${field}->${filename}.`);
        closeConnection(413, options.responseOnLimit);
        cleanup();
      }
    });

<<<<<<< HEAD
    file.on('data', dataHandler);
=======
    file.on('data', (data) => {
      setUploadTimer(); // Set upload timer each time new data chunk came.
      dataHandler(data); // Handle new piece of data.
    });
>>>>>>> 3380390b

    file.on('end', () => {
      // Debug logging for a new file upload.
      debugLog(options, `Upload finished ${field}->${filename}, bytes:${getFileSize()}`);
<<<<<<< HEAD
=======
      // Reset upload timer in case of end event.
      clearUploadTimer();
>>>>>>> 3380390b
      // Add file instance to the req.files
      req.files = buildFields(req.files, field, fileFactory({
        buffer: complete(),
        name: filename,
        tempFilePath: getFilePath(),
        size: getFileSize(),
        hash: getHash(),
        encoding,
        truncated: file.truncated,
        mimetype: mime
      }, options));
    });

    file.on('error', (err) => {
<<<<<<< HEAD
=======
      // Reset upload timer in case of errors.
      clearUploadTimer();
>>>>>>> 3380390b
      debugLog(options, `Error ${field}->${filename}, bytes:${getFileSize()}, error:${err}`);
      cleanup();
      next();
    });

    // Debug logging for a new file upload.
    debugLog(options, `New upload started ${field}->${filename}, bytes:${getFileSize()}`);
    // Set new upload timeout for a new file.
    setUploadTimer();
  });

  busboy.on('filesLimit', () => {
    if (isFunc(options.numFilesLimitHandler)){
      return options.numFilesLimitHandler(req, res, next);
    }
  });

  busboy.on('finish', () => {
    if (options.parseNested) {
      req.body = processNested(req.body);
      req.files = processNested(req.files);
    }
    next();
  });

  busboy.on('error', next);

  req.pipe(busboy);
};<|MERGE_RESOLUTION|>--- conflicted
+++ resolved
@@ -69,11 +69,6 @@
 
     file.on('limit', () => {
       debugLog(options, `Size limit reached for ${field}->${filename}, bytes:${getFileSize()}`);
-<<<<<<< HEAD
-=======
-      // Reset upload timer in case of file limit reached.
-      clearUploadTimer();
->>>>>>> 3380390b
       // Run a user defined limit handler if it has been set.
       if (isFunc(options.limitHandler)) return options.limitHandler(req, res, next);
       // Close connection with 413 code and do cleanup if abortOnLimit set(default: false).
@@ -84,23 +79,11 @@
       }
     });
 
-<<<<<<< HEAD
     file.on('data', dataHandler);
-=======
-    file.on('data', (data) => {
-      setUploadTimer(); // Set upload timer each time new data chunk came.
-      dataHandler(data); // Handle new piece of data.
-    });
->>>>>>> 3380390b
 
     file.on('end', () => {
       // Debug logging for a new file upload.
       debugLog(options, `Upload finished ${field}->${filename}, bytes:${getFileSize()}`);
-<<<<<<< HEAD
-=======
-      // Reset upload timer in case of end event.
-      clearUploadTimer();
->>>>>>> 3380390b
       // Add file instance to the req.files
       req.files = buildFields(req.files, field, fileFactory({
         buffer: complete(),
@@ -115,11 +98,6 @@
     });
 
     file.on('error', (err) => {
-<<<<<<< HEAD
-=======
-      // Reset upload timer in case of errors.
-      clearUploadTimer();
->>>>>>> 3380390b
       debugLog(options, `Error ${field}->${filename}, bytes:${getFileSize()}, error:${err}`);
       cleanup();
       next();
