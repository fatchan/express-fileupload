--- conflicted
+++ resolved
@@ -16,21 +16,10 @@
   let hash = crypto.createHash('sha256');
   let writeStream = fs.createWriteStream(tempFilePath);
   debugLog(options, `Temporary file path is ${tempFilePath}`);
- 
-<<<<<<< HEAD
-  let fileSize = 0; // eslint-disable-line
-  const promise = new Promise((resolve, reject) => {
-    writeStream.on('finish', () => {
-      resolve();
-    });
-    writeStream.on('error', (err) => {
-      debugLog(options, `Error write temp file error:${err}`);
-      reject(err);
-=======
-  const hash = crypto.createHash('md5');
+
+  const hash = crypto.createHash('sha256');
   let fileSize = 0;
   let completed = false;
-  
   let writeStream = false;
   let writePromise = Promise.resolve();
 
@@ -45,7 +34,6 @@
         debugLog(options, `Error write temp file: ${err}`);
         reject(err);
       });
->>>>>>> d55fa838
     });
   };
 
